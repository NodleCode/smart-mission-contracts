name: Build and Test Smart Contracts

on:
  push:
    branches: [ "main" ]
  pull_request:
    branches: [ "main" ]

env:
  CARGO_TERM_COLOR: always

jobs:
  build:
    runs-on: ubuntu-latest-16-cores
    env:
      RUST_BACKTRACE: full
    steps:
      - uses: actions/setup-node@v3
      - run: npm install wasm-opt -g
      - uses: actions/checkout@v3
      - name: Install stable toolchain
        uses: actions-rust-lang/setup-rust-toolchain@v1
        with:
          toolchain: stable
          components: rustfmt, clippy
      - name: Install nightly toolchain
        uses: actions-rust-lang/setup-rust-toolchain@v1
        with:
          toolchain: nightly
          target: wasm32-unknown-unknown
          components: rust-src, rustfmt
          cache: true
      - name: Check format
        uses: actions-rust-lang/rustfmt@v1
      - name: Install cargo-contract cargo-dylint dylint-link
        run: |
          cargo install cargo-dylint dylint-link
          cargo install cargo-contract --force --locked
      - name: Output versions
        run: |
          wasm-opt --version
          cargo -vV
          cargo contract --version
      - name: Build and Test simple-timed-lock
        run: |
          cargo +nightly contract build --verbose --manifest-path ./simple-timed-lock/Cargo.toml
          cargo +nightly contract test --verbose --manifest-path ./simple-timed-lock/Cargo.toml
      - name: Build and Test single-secret-discovery
        run: |
          cargo +nightly contract build --verbose --manifest-path ./single-secret-discovery/Cargo.toml
          cargo +nightly contract test --verbose --manifest-path ./single-secret-discovery/Cargo.toml
      - name: Build and Test many-secrets-discovery
        run: |
          cargo +nightly contract build --verbose --manifest-path ./many-secrets-discovery/Cargo.toml
          cargo +nightly contract test --verbose --manifest-path ./many-secrets-discovery/Cargo.toml
<<<<<<< HEAD
      - name: Upload artifacts
        uses: actions/upload-artifact@v3
        with:
          name: contracts
          path: target/ink/*.contract
=======
      - name: Check Events
        run: |
           pwd
           ./scripts/checkevents.sh
>>>>>>> 4dae8d36
<|MERGE_RESOLUTION|>--- conflicted
+++ resolved
@@ -53,15 +53,13 @@
         run: |
           cargo +nightly contract build --verbose --manifest-path ./many-secrets-discovery/Cargo.toml
           cargo +nightly contract test --verbose --manifest-path ./many-secrets-discovery/Cargo.toml
-<<<<<<< HEAD
+      - name: Check Events
+        run: |
+           pwd
+           ./scripts/checkevents.sh
       - name: Upload artifacts
         uses: actions/upload-artifact@v3
         with:
           name: contracts
-          path: target/ink/*.contract
-=======
-      - name: Check Events
-        run: |
-           pwd
-           ./scripts/checkevents.sh
->>>>>>> 4dae8d36
+          path: |
+             target/ink/*.contract